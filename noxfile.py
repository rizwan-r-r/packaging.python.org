# Copyright 2017, PyPA
# The Python Packaging User Guide is licensed under a Creative Commons
# Attribution-ShareAlike license:
#   http://creativecommons.org/licenses/by-sa/3.0.

import shutil
import nox

@nox.session(py="3")
def translation(session):
    session.install("-r", "requirements.txt")
    target_dir = "locales"
    session.run(
<<<<<<< HEAD
            "sphinx-build", 
            "-b",  # select a builder
            "gettext",  # build gettext-style message catalogs (.pot file)
            "source/",  # where the rst files are located
            target_dir, # where to put the .pot file
            "-d", 
            ".nox/", # path to put the cache
        )
=======
        "sphinx-build", 
        "-b",  # select a builder
        "gettext",  # build gettext-style message catalogs (.pot file)
        "source/",  # where the rst files are located
        target_dir, # where to put the .pot file
    )
>>>>>>> 80e293d6

@nox.session(py="3")
def build(session, autobuild=False):
    session.install("-r", "requirements.txt")

    target_build_dir = "build"

    shutil.rmtree(target_build_dir, ignore_errors=True)

    if autobuild:
        command = "sphinx-autobuild"
        extra_args = "-H", "0.0.0.0"
    else:
        # NOTE: This branch adds options that are unsupported by autobuild
        command = "sphinx-build"
        extra_args = (
            "--color",  # colorize the output
            "--keep-going",  # don't interrupt the build on the first warning
        )

    session.run(
        command, *extra_args,
        "-j", "auto",  # parallelize the build
        "-b", "html",  # use HTML builder
        "-n",  # nitpicky warn about all missing references
        "-W",  # Treat warnings as errors.
        "source",  # where the rst files are located
        target_build_dir,  # where to put the html output
    )


@nox.session(py="3")
def preview(session):
    session.install("sphinx-autobuild")
    build(session, autobuild=True)<|MERGE_RESOLUTION|>--- conflicted
+++ resolved
@@ -11,23 +11,14 @@
     session.install("-r", "requirements.txt")
     target_dir = "locales"
     session.run(
-<<<<<<< HEAD
-            "sphinx-build", 
-            "-b",  # select a builder
-            "gettext",  # build gettext-style message catalogs (.pot file)
-            "source/",  # where the rst files are located
-            target_dir, # where to put the .pot file
-            "-d", 
-            ".nox/", # path to put the cache
-        )
-=======
         "sphinx-build", 
         "-b",  # select a builder
         "gettext",  # build gettext-style message catalogs (.pot file)
         "source/",  # where the rst files are located
         target_dir, # where to put the .pot file
+        "-d", 
+        ".nox/", # path to put the cache (.doctrees)
     )
->>>>>>> 80e293d6
 
 @nox.session(py="3")
 def build(session, autobuild=False):
