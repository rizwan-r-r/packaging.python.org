--- conflicted
+++ resolved
@@ -8,50 +8,6 @@
 and for proposing new ones, is documented on
 `pypa.io <https://www.pypa.io/en/latest/specifications/>`__.
 
-<<<<<<< HEAD
-
-Package Distribution Metadata
------------------------------
-
-.. toctree::
-   :maxdepth: 1
-
-   name-normalization
-   core-metadata
-   version-specifiers
-   dependency-specifiers
-   inline-script-metadata
-   platform-compatibility-tags
-   pyproject-toml
-
-Package Installation Environment Metadata
------------------------------------------
-
-.. toctree::
-   :maxdepth: 1
-
-   recording-installed-packages
-   entry-points
-   direct-url
-   direct-url-data-structure
-   virtual-environments
-   externally-managed-environments
-
-Package Distribution File Formats
----------------------------------
-
-.. toctree::
-   :maxdepth: 1
-
-   source-distribution-format
-   binary-distribution-format
-
-
-Package Index Interfaces
-------------------------
-
-=======
->>>>>>> 1142846b
 .. toctree::
    :titlesonly:
 
