Guides
######

**Guides** are focused on accomplishing a specific task and assume that you are
already familiar with the basics of Python packaging. If you're looking for an
introduction to packaging, see :doc:`/tutorials/index`.

.. toctree::
<<<<<<< HEAD
   :maxdepth: 1
   :caption: Installing Packages:

   installing-using-pip-and-virtual-environments
   installing-stand-alone-command-line-tools
   installing-using-linux-tools
   installing-scientific-packages

.. toctree::
   :maxdepth: 1
   :caption: Building and Publishing Projects:

   writing-pyproject-toml
   distributing-packages-using-setuptools
   using-manifest-in
   single-sourcing-package-version
   dropping-older-python-versions
   packaging-binary-extensions
   packaging-namespace-packages
   creating-and-discovering-plugins
   using-testpypi
   making-a-pypi-friendly-readme
   publishing-package-distribution-releases-using-github-actions-ci-cd-workflows

.. toctree::
   :maxdepth: 1
   :caption: Hosting

   index-mirrors-and-caches
   hosting-your-own-index

.. toctree::
   :maxdepth: 1
   :caption: Miscellaneous:
=======
   :titlesonly:
>>>>>>> dc375643

   section-install
   section-build-and-publish
   section-hosting
   tool-recommendations
   analyzing-pypi-package-downloads<|MERGE_RESOLUTION|>--- conflicted
+++ resolved
@@ -6,44 +6,7 @@
 introduction to packaging, see :doc:`/tutorials/index`.
 
 .. toctree::
-<<<<<<< HEAD
-   :maxdepth: 1
-   :caption: Installing Packages:
-
-   installing-using-pip-and-virtual-environments
-   installing-stand-alone-command-line-tools
-   installing-using-linux-tools
-   installing-scientific-packages
-
-.. toctree::
-   :maxdepth: 1
-   :caption: Building and Publishing Projects:
-
-   writing-pyproject-toml
-   distributing-packages-using-setuptools
-   using-manifest-in
-   single-sourcing-package-version
-   dropping-older-python-versions
-   packaging-binary-extensions
-   packaging-namespace-packages
-   creating-and-discovering-plugins
-   using-testpypi
-   making-a-pypi-friendly-readme
-   publishing-package-distribution-releases-using-github-actions-ci-cd-workflows
-
-.. toctree::
-   :maxdepth: 1
-   :caption: Hosting
-
-   index-mirrors-and-caches
-   hosting-your-own-index
-
-.. toctree::
-   :maxdepth: 1
-   :caption: Miscellaneous:
-=======
    :titlesonly:
->>>>>>> dc375643
 
    section-install
    section-build-and-publish
